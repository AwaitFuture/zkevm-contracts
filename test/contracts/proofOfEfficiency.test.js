const { expect } = require('chai');
const { ethers } = require('hardhat');

<<<<<<< HEAD
const { contractUtils } = require('@polygon-hermez/zkevm-commonjs');

const { calculateCircuitInput } = contractUtils;
=======
const { calculateCircuitInput, calculateBatchHashData } = require('../../src/zk-EVM/helpers/contract-utils');
>>>>>>> 80e3d3be

describe('Proof of efficiency', () => {
    let deployer;
    let aggregator;
    let sequencer;

    let verifierContract;
    let bridgeContract;
    let proofOfEfficiencyContract;
    let maticTokenContract;
    let globalExitRootManager;

    const maticTokenName = 'Matic Token';
    const maticTokenSymbol = 'MATIC';
    const maticTokenInitialBalance = ethers.utils.parseEther('20000000');

    const genesisRoot = '0x0000000000000000000000000000000000000000000000000000000000000000';

    const networkIDMainnet = 0;

    beforeEach('Deploy contract', async () => {
        // load signers
        [deployer, aggregator, sequencer] = await ethers.getSigners();

        // deploy mock verifier
        const VerifierRollupHelperFactory = await ethers.getContractFactory(
            'VerifierRollupHelperMock',
        );
        verifierContract = await VerifierRollupHelperFactory.deploy();

        // deploy MATIC
        const maticTokenFactory = await ethers.getContractFactory('ERC20PermitMock');
        maticTokenContract = await maticTokenFactory.deploy(
            maticTokenName,
            maticTokenSymbol,
            deployer.address,
            maticTokenInitialBalance,
        );
        await maticTokenContract.deployed();

        const precalculatBridgeAddress = await ethers.utils.getContractAddress(
            { from: deployer.address, nonce: (await ethers.provider.getTransactionCount(deployer.address)) + 1 },
        );

        const precalculatePoEAddress = await ethers.utils.getContractAddress(
            { from: deployer.address, nonce: (await ethers.provider.getTransactionCount(deployer.address)) + 2 },
        );

        // deploy global exit root manager
        const globalExitRootManagerFactory = await ethers.getContractFactory('GlobalExitRootManager');
        globalExitRootManager = await globalExitRootManagerFactory.deploy(precalculatePoEAddress, precalculatBridgeAddress);
        await globalExitRootManager.deployed();

        // deploy bridge
        const bridgeFactory = await ethers.getContractFactory('Bridge');
        bridgeContract = await bridgeFactory.deploy(networkIDMainnet, globalExitRootManager.address);
        await bridgeContract.deployed();

        // deploy proof of efficiency
        const ProofOfEfficiencyFactory = await ethers.getContractFactory('ProofOfEfficiencyMock');
        proofOfEfficiencyContract = await ProofOfEfficiencyFactory.deploy(
            globalExitRootManager.address,
            maticTokenContract.address,
            verifierContract.address,
            genesisRoot,
        );
        await proofOfEfficiencyContract.deployed();

        expect(proofOfEfficiencyContract.address).to.be.equal(precalculatePoEAddress);
        expect(bridgeContract.address).to.be.equal(precalculatBridgeAddress);

        // fund sequencer address with Matic tokens
        await maticTokenContract.transfer(sequencer.address, ethers.utils.parseEther('100'));
    });

    it('should check the constructor parameters', async () => {
        expect(await proofOfEfficiencyContract.globalExitRootManager()).to.be.equal(globalExitRootManager.address);
        expect(await proofOfEfficiencyContract.matic()).to.be.equal(maticTokenContract.address);
        expect(await proofOfEfficiencyContract.rollupVerifier()).to.be.equal(verifierContract.address);
    });

    it('should register a sequencer', async () => {
        // register a sequencer
        const sequencerURL = 'http://exampleURL';
        const sequencerAddress = deployer.address;
        const defaultChainId = Number(await proofOfEfficiencyContract.DEFAULT_CHAIN_ID());

        await expect(proofOfEfficiencyContract.registerSequencer(sequencerURL))
            .to.emit(proofOfEfficiencyContract, 'RegisterSequencer')
            .withArgs(sequencerAddress, sequencerURL, ethers.BigNumber.from(defaultChainId + 1));

        // check the stored sequencer struct
        const sequencerStruct = await proofOfEfficiencyContract.sequencers(sequencerAddress);
        expect(sequencerStruct.sequencerURL).to.be.equal(sequencerURL);
        expect(sequencerStruct.chainID).to.be.equal(ethers.BigNumber.from(defaultChainId + 1));

        // update the sequencer URL
        const sequencerURL2 = 'http://exampleURL2';
        await expect(proofOfEfficiencyContract.registerSequencer(sequencerURL2))
            .to.emit(proofOfEfficiencyContract, 'RegisterSequencer')
            .withArgs(sequencerAddress, sequencerURL2, ethers.BigNumber.from(defaultChainId + 1));

        // check the stored sequencer struct
        const sequencerStruct2 = await proofOfEfficiencyContract.sequencers(sequencerAddress);
        expect(sequencerStruct2.sequencerURL).to.be.equal(sequencerURL2);
        expect(sequencerStruct2.chainID).to.be.equal(ethers.BigNumber.from(defaultChainId + 1));
    });

    it('should send batch of transactions', async () => {
        const l2txData = '0x123456';
        const maticAmount = await proofOfEfficiencyContract.calculateSequencerCollateral();
        const sequencerAddress = deployer.address;
        const defaultChainId = Number(await proofOfEfficiencyContract.DEFAULT_CHAIN_ID());
        const lastGlobalExitRoot = await globalExitRootManager.getLastGlobalExitRoot();

        expect(maticAmount.toString()).to.be.equal((await proofOfEfficiencyContract.calculateSequencerCollateral()).toString());

        // revert because the maxMatic amount is less than the necessary to pay
        await expect(proofOfEfficiencyContract.sendBatch(l2txData, maticAmount.sub(1)))
            .to.be.revertedWith('ProofOfEfficiency::sendBatch: NOT_ENOUGH_MATIC');

        // revert because tokens were not approved
        await expect(proofOfEfficiencyContract.sendBatch(l2txData, maticAmount))
            .to.be.revertedWith('ERC20: insufficient allowance');

        const initialOwnerBalance = await maticTokenContract.balanceOf(
            await deployer.getAddress(),
        );

        await expect(
            maticTokenContract.approve(proofOfEfficiencyContract.address, maticAmount),
        ).to.emit(maticTokenContract, 'Approval');

        const lastBatchSent = await proofOfEfficiencyContract.lastBatchSent();

        await expect(proofOfEfficiencyContract.sendBatch(l2txData, maticAmount))
            .to.emit(proofOfEfficiencyContract, 'SendBatch')
            .withArgs(lastBatchSent + 1, sequencerAddress, defaultChainId, lastGlobalExitRoot);

        const finalOwnerBalance = await maticTokenContract.balanceOf(
            await deployer.getAddress(),
        );
        expect(finalOwnerBalance).to.equal(
            ethers.BigNumber.from(initialOwnerBalance).sub(ethers.BigNumber.from(maticAmount)),
        );

        // register and then send a batch
        const sequencerURL = 'http://exampleURL';
        const maticAmount2 = await proofOfEfficiencyContract.calculateSequencerCollateral();

        await expect(proofOfEfficiencyContract.registerSequencer(sequencerURL))
            .to.emit(proofOfEfficiencyContract, 'RegisterSequencer')
            .withArgs(sequencerAddress, sequencerURL, ethers.BigNumber.from(defaultChainId + 1));

        await expect(
            maticTokenContract.approve(proofOfEfficiencyContract.address, maticAmount2),
        ).to.emit(maticTokenContract, 'Approval');

        await expect(proofOfEfficiencyContract.sendBatch(l2txData, maticAmount2))
            .to.emit(proofOfEfficiencyContract, 'SendBatch')
            .withArgs(lastBatchSent + 2, sequencerAddress, ethers.BigNumber.from(defaultChainId + 1), lastGlobalExitRoot);
    });

    it('should forge the batch', async () => {
        const defaultChainId = Number(await proofOfEfficiencyContract.DEFAULT_CHAIN_ID());
        const lastGlobalExitRoot = await globalExitRootManager.getLastGlobalExitRoot();

        const l2txData = '0x123456';
        const maticAmount = ethers.utils.parseEther('1');

        const aggregatorAddress = aggregator.address;
        const sequencerAddress = sequencer.address;

        // sequencer send the batch
        await expect(
            maticTokenContract.connect(sequencer).approve(proofOfEfficiencyContract.address, maticAmount),
        ).to.emit(maticTokenContract, 'Approval');

        const lastBatchSent = await proofOfEfficiencyContract.lastBatchSent();

        await expect(proofOfEfficiencyContract.connect(sequencer).sendBatch(l2txData, maticAmount))
            .to.emit(proofOfEfficiencyContract, 'SendBatch')
            .withArgs(lastBatchSent + 1, sequencerAddress, defaultChainId, lastGlobalExitRoot);

        // aggregator forge the batch
        const newLocalExitRoot = '0x0000000000000000000000000000000000000000000000000000000000000000';
        const newStateRoot = '0x0000000000000000000000000000000000000000000000000000000000000000';
        const numBatch = (await proofOfEfficiencyContract.lastVerifiedBatch()) + 1;
        const proofA = ['0', '0'];
        const proofB = [
            ['0', '0'],
            ['0', '0'],
        ];
        const proofC = ['0', '0'];

        const initialAggregatorMatic = await maticTokenContract.balanceOf(
            await aggregator.getAddress(),
        );

        await expect(
            proofOfEfficiencyContract.connect(aggregator).verifyBatch(
                newLocalExitRoot,
                newStateRoot,
                numBatch - 1,
                proofA,
                proofB,
                proofC,
            ),
        ).to.be.revertedWith('ProofOfEfficiency::verifyBatch: BATCH_DOES_NOT_MATCH');

        await expect(
            proofOfEfficiencyContract.connect(aggregator).verifyBatch(newLocalExitRoot, newStateRoot, numBatch, proofA, proofB, proofC),
        ).to.emit(proofOfEfficiencyContract, 'VerifyBatch')
            .withArgs(numBatch, aggregatorAddress);

        const finalAggregatorMatic = await maticTokenContract.balanceOf(
            await aggregator.getAddress(),
        );
        expect(finalAggregatorMatic).to.equal(
            ethers.BigNumber.from(initialAggregatorMatic).add(ethers.BigNumber.from(maticAmount)),
        );
    });
    it('Should match the computed SC input with the Js input', async () => {
        const l2txData = '0x0123456789';
        const maticAmount = ethers.utils.parseEther('1');
        const sequencerAddress = sequencer.address;
        const defaultChainId = Number(await proofOfEfficiencyContract.DEFAULT_CHAIN_ID());
        const lastGlobalExitRoot = await globalExitRootManager.getLastGlobalExitRoot();

        // sequencer send the batch
        await expect(
            maticTokenContract.connect(sequencer).approve(proofOfEfficiencyContract.address, maticAmount),
        ).to.emit(maticTokenContract, 'Approval');

        let lastBatchSent = await proofOfEfficiencyContract.lastBatchSent();

        await expect(proofOfEfficiencyContract.connect(sequencer).sendBatch(l2txData, maticAmount))
            .to.emit(proofOfEfficiencyContract, 'SendBatch')
            .withArgs(lastBatchSent + 1, sequencerAddress, defaultChainId, lastGlobalExitRoot);

        /*
         * calculate all the input parameters
         * calculate l2HashData
         */
        const { timestamp } = await ethers.provider.getBlock();
        lastBatchSent = await proofOfEfficiencyContract.lastBatchSent();
        const sentBatch = await proofOfEfficiencyContract.sentBatches(lastBatchSent);

        const batchHashData = calculateBatchHashData(l2txData, lastGlobalExitRoot, timestamp, sequencerAddress, defaultChainId);
        expect(sentBatch.batchHashData).to.be.equal(batchHashData);

        // Compute circuit input with the SC function
        const currentStateRoot = await proofOfEfficiencyContract.currentStateRoot();
        const currentLocalExitRoot = await proofOfEfficiencyContract.currentLocalExitRoot();
        const newStateRoot = '0x0000000000000000000000000000000000000000000000000000000000001234';
        const newLocalExitRoot = '0x0000000000000000000000000000000000000000000000000000000000000456';
        const numBatch = (await proofOfEfficiencyContract.lastVerifiedBatch()) + 1;

        const circuitInputSC = await proofOfEfficiencyContract.calculateCircuitInput(
            currentStateRoot,
            currentLocalExitRoot,
            newStateRoot,
            newLocalExitRoot,
            batchHashData,
            numBatch,
        );

        // Compute Js input
        const circuitInputJS = calculateCircuitInput(
            currentStateRoot,
            currentLocalExitRoot,
            newStateRoot,
            newLocalExitRoot,
            batchHashData,
            numBatch,
        );
        expect(circuitInputSC).to.be.equal(circuitInputJS);

        // Check the input parameters are correct
        const circuitNextInputSC = await proofOfEfficiencyContract.getNextCircuitInput(
            newLocalExitRoot,
            newStateRoot,
            numBatch,
        );
        expect(circuitNextInputSC).to.be.equal(circuitInputSC);
    });
});<|MERGE_RESOLUTION|>--- conflicted
+++ resolved
@@ -1,13 +1,9 @@
 const { expect } = require('chai');
 const { ethers } = require('hardhat');
 
-<<<<<<< HEAD
 const { contractUtils } = require('@polygon-hermez/zkevm-commonjs');
 
 const { calculateCircuitInput } = contractUtils;
-=======
-const { calculateCircuitInput, calculateBatchHashData } = require('../../src/zk-EVM/helpers/contract-utils');
->>>>>>> 80e3d3be
 
 describe('Proof of efficiency', () => {
     let deployer;
